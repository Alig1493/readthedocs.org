# -*- coding: utf-8 -*-
"""
Tasks related to projects.

This includes fetching repository code, cleaning ``conf.py`` files, and
rebuilding documentation.
"""

from __future__ import (
    absolute_import, division, print_function, unicode_literals)

import datetime
import fnmatch
import hashlib
import json
import logging
import os
import shutil
import socket
from collections import Counter, defaultdict

import requests
from builtins import str
from celery import Task
from celery.exceptions import SoftTimeLimitExceeded
from django.conf import settings
from django.core.urlresolvers import reverse
from django.db.models import Q
from django.utils.translation import ugettext_lazy as _
from slumber.exceptions import HttpClientError

<<<<<<< HEAD
from .constants import LOG_TEMPLATE
from .exceptions import RepositoryError
from .models import ImportedFile, Project, Domain, Feature, HTMLFile
from .signals import before_vcs, after_vcs, before_build, after_build, files_changed, \
    bulk_post_create, bulk_post_delete
=======
>>>>>>> 4f1a5dc0
from readthedocs.builds.constants import (
    BUILD_STATE_BUILDING, BUILD_STATE_CLONING, BUILD_STATE_FINISHED,
    BUILD_STATE_INSTALLING, LATEST, LATEST_VERBOSE_NAME, STABLE_VERBOSE_NAME)
from readthedocs.builds.models import APIVersion, Build, Version
from readthedocs.builds.signals import build_complete
from readthedocs.builds.syncers import Syncer
from readthedocs.config import ConfigError
from readthedocs.core.resolver import resolve_path
from readthedocs.core.symlink import PublicSymlink, PrivateSymlink
from readthedocs.core.utils import send_email, broadcast
from readthedocs.doc_builder.config import load_yaml_config
from readthedocs.doc_builder.constants import DOCKER_LIMITS
from readthedocs.doc_builder.environments import (
    DockerBuildEnvironment, LocalBuildEnvironment)
from readthedocs.doc_builder.exceptions import (
    BuildEnvironmentError, BuildTimeoutError, ProjectBuildsSkippedError,
    VersionLockedError, YAMLParseError)
from readthedocs.doc_builder.loader import get_builder_class
from readthedocs.doc_builder.python_environments import Conda, Virtualenv
from readthedocs.projects.models import APIProject
from readthedocs.restapi.client import api as api_v2
from readthedocs.restapi.utils import index_search_request
from readthedocs.search.parse_json import process_all_json_files
from readthedocs.vcs_support import utils as vcs_support_utils
from readthedocs.worker import app

from .constants import LOG_TEMPLATE
from .exceptions import RepositoryError
from .models import Domain, Feature, ImportedFile, Project
from .signals import (
    after_build, after_vcs, before_build, before_vcs, files_changed)

log = logging.getLogger(__name__)

HTML_ONLY = getattr(settings, 'HTML_ONLY_PROJECTS', ())


class SyncRepositoryMixin(object):

    """Mixin that handles the VCS sync/update."""

    @staticmethod
    def get_version(project=None, version_pk=None):
        """
        Retrieve version data from the API.

        :param project: project object to sync
        :type project: projects.models.Project
        :param version_pk: version pk to sync
        :type version_pk: int
        :returns: a data-complete version object
        :rtype: builds.models.APIVersion
        """
        assert (project or version_pk), 'project or version_pk is needed'
        if version_pk:
            version_data = api_v2.version(version_pk).get()
        else:
            version_data = (api_v2
                            .version(project.slug)
                            .get(slug=LATEST)['objects'][0])
        return APIVersion(**version_data)

    def sync_repo(self):
        """Update the project's repository and hit ``sync_versions`` API."""
        # Make Dirs
        if not os.path.exists(self.project.doc_path):
            os.makedirs(self.project.doc_path)

        if not self.project.vcs_repo():
            raise RepositoryError(
                _('Repository type "{repo_type}" unknown').format(
                    repo_type=self.project.repo_type,
                ),
            )

        with self.project.repo_nonblockinglock(
                version=self.version,
                max_lock_age=getattr(settings, 'REPO_LOCK_SECONDS', 30)):

            # Get the actual code on disk
            try:
                before_vcs.send(sender=self.version)
                self._log(
                    'Checking out version {slug}: {identifier}'.format(
                        slug=self.version.slug,
                        identifier=self.version.identifier,
                    ),
                )
                version_repo = self.project.vcs_repo(
                    self.version.slug,
                    # When called from ``SyncRepositoryTask.run`` we don't have
                    # a ``setup_env`` so we use just ``None`` and commands won't
                    # be recorded
                    getattr(self, 'setup_env', None),
                )
                version_repo.checkout(self.version.identifier)
            finally:
                after_vcs.send(sender=self.version)

            # Update tags/version
            version_post_data = {'repo': version_repo.repo_url}

            if version_repo.supports_tags:
                version_post_data['tags'] = [
                    {'identifier': v.identifier,
                     'verbose_name': v.verbose_name,
                     } for v in version_repo.tags
                ]

            if version_repo.supports_branches:
                version_post_data['branches'] = [
                    {'identifier': v.identifier,
                     'verbose_name': v.verbose_name,
                     } for v in version_repo.branches
                ]

            self.validate_duplicate_reserved_versions(version_post_data)

            try:
                # Hit the API ``sync_versions`` which may trigger a new build
                # for the stable version
                api_v2.project(self.project.pk).sync_versions.post(version_post_data)
            except HttpClientError:
                log.exception('Sync Versions Exception')
            except Exception:
                log.exception('Unknown Sync Versions Exception')

    def validate_duplicate_reserved_versions(self, data):
        """
        Check if there are duplicated names of reserved versions.

        The user can't have a branch and a tag with the same name of
        ``latest`` or ``stable``. Raise a RepositoryError exception
        if there is a duplicated name.

        :param data: Dict containing the versions from tags and branches
        """
        version_names = [
            version['verbose_name']
            for version in data.get('tags', []) + data.get('branches', [])
        ]
        counter = Counter(version_names)
        for reserved_name in [STABLE_VERBOSE_NAME, LATEST_VERBOSE_NAME]:
            if counter[reserved_name] > 1:
                raise RepositoryError(
                    RepositoryError.DUPLICATED_RESERVED_VERSIONS
                )

    # TODO this is duplicated in the classes below, and this should be
    # refactored out anyways, as calling from the method removes the original
    # caller from logging.
    def _log(self, msg):
        log.info(LOG_TEMPLATE
                 .format(project=self.project.slug,
                         version=self.version.slug,
                         msg=msg))


# TODO SyncRepositoryTask should be refactored into a standard celery task,
# there is no more need to have this be a separate class
class SyncRepositoryTask(Task):

    """Celery task to trigger VCS version sync."""

    max_retries = 5
    default_retry_delay = (7 * 60)
    name = __name__ + '.sync_repository'

    def run(self, *args, **kwargs):
        step = SyncRepositoryTaskStep()
        return step.run(*args, **kwargs)


class SyncRepositoryTaskStep(SyncRepositoryMixin):

    """
    Entry point to synchronize the VCS documentation.

    .. note::

        This is implemented as a separate class to isolate each run of the
        underlying task. Previously, we were using a custom ``celery.Task`` for
        this, but this class is only instantiated once -- on startup. The effect
        was that this instance shared state between workers.
    """

    def run(self, version_pk):  # pylint: disable=arguments-differ
        """
        Run the VCS synchronization.

        :param version_pk: version pk to sync
        :type version_pk: int
        :returns: whether or not the task ended successfully
        :rtype: bool
        """
        try:
            self.version = self.get_version(version_pk=version_pk)
            self.project = self.version.project
            self.sync_repo()
            return True
        except RepositoryError:
            # Do not log as ERROR handled exceptions
            log.warning('There was an error with the repository', exc_info=True)
        except Exception:
            # Catch unhandled errors when syncing
            log.exception(
                'An unhandled exception was raised during VCS syncing',
            )
        return False


# TODO UpdateDocsTask should be refactored into a standard celery task,
# there is no more need to have this be a separate class
class UpdateDocsTask(Task):

    max_retries = 5
    default_retry_delay = (7 * 60)
    name = __name__ + '.update_docs'

    def run(self, *args, **kwargs):
        step = UpdateDocsTaskStep(task=self)
        return step.run(*args, **kwargs)


class UpdateDocsTaskStep(SyncRepositoryMixin):

    """
    The main entry point for updating documentation.

    It handles all of the logic around whether a project is imported, we created
    it or a webhook is received. Then it will sync the repository and build the
    html docs if needed.

    .. note::

        This is implemented as a separate class to isolate each run of the
        underlying task. Previously, we were using a custom ``celery.Task`` for
        this, but this class is only instantiated once -- on startup. The effect
        was that this instance shared state between workers.

    """

    def __init__(self, build_env=None, python_env=None, config=None,
                 force=False, search=True, localmedia=True,
                 build=None, project=None, version=None, task=None):
        self.build_env = build_env
        self.python_env = python_env
        self.build_force = force
        self.build_search = search
        self.build_localmedia = localmedia
        self.build = {}
        if build is not None:
            self.build = build
        self.version = {}
        if version is not None:
            self.version = version
        self.project = {}
        if project is not None:
            self.project = project
        if config is not None:
            self.config = config
        self.task = task
        self.setup_env = None

    def _log(self, msg):
        log.info(LOG_TEMPLATE
                 .format(project=self.project.slug,
                         version=self.version.slug,
                         msg=msg))

    # pylint: disable=arguments-differ
    def run(self, pk, version_pk=None, build_pk=None, record=True,
            docker=None, search=True, force=False, localmedia=True, **__):
        """
        Run a documentation sync n' build.

        This is fully wrapped in exception handling to account for a number of
        failure cases. We first run a few commands in a local build environment,
        but do not report on environment success. This avoids a flicker on the
        build output page where the build is marked as finished in between the
        local environment steps and the docker build steps.

        If a failure is raised, or the build is not successful, return
        ``False``, otherwise, ``True``.

        Unhandled exceptions raise a generic user facing error, which directs
        the user to bug us. It is therefore a benefit to have as few unhandled
        errors as possible.

        :param pk int: Project id
        :param version_pk int: Project Version id (latest if None)
        :param build_pk int: Build id (if None, commands are not recorded)
        :param record bool: record a build object in the database
        :param docker bool: use docker to build the project (if ``None``,
            ``settings.DOCKER_ENABLE`` is used)
        :param search bool: update search
        :param force bool: force Sphinx build
        :param localmedia bool: update localmedia

        :returns: whether build was successful or not

        :rtype: bool
        """
        try:
            if docker is None:
                docker = settings.DOCKER_ENABLE

            self.project = self.get_project(pk)
            self.version = self.get_version(self.project, version_pk)
            self.build = self.get_build(build_pk)
            self.build_search = search
            self.build_localmedia = localmedia
            self.build_force = force
            self.config = None

            setup_successful = self.run_setup(record=record)
            if not setup_successful:
                return False

        # Catch unhandled errors in the setup step
        except Exception as e:  # noqa
            log.exception(
                'An unhandled exception was raised during build setup',
                extra={
                    'stack': True,
                    'tags': {
                        'build': build_pk,
                        'project': self.project.slug,
                        'version': self.version.slug,
                    },
                },
            )
            if self.setup_env is not None:
                self.setup_env.failure = BuildEnvironmentError(
                    BuildEnvironmentError.GENERIC_WITH_BUILD_ID.format(
                        build_id=build_pk,
                    )
                )
                self.setup_env.update_build(BUILD_STATE_FINISHED)
            return False
        else:
            # No exceptions in the setup step, catch unhandled errors in the
            # build steps
            try:
                self.run_build(docker=docker, record=record)
            except Exception as e:  # noqa
                log.exception(
                    'An unhandled exception was raised during project build',
                    extra={
                        'stack': True,
                        'tags': {
                            'build': build_pk,
                            'project': self.project.slug,
                            'version': self.version.slug,
                        },
                    },
                )
                if self.build_env is not None:
                    self.build_env.failure = BuildEnvironmentError(
                        BuildEnvironmentError.GENERIC_WITH_BUILD_ID.format(
                            build_id=build_pk,
                        )
                    )
                    self.build_env.update_build(BUILD_STATE_FINISHED)
                return False

        return True

    def run_setup(self, record=True):
        """
        Run setup in the local environment.

        Return True if successful.
        """
        self.setup_env = LocalBuildEnvironment(
            project=self.project,
            version=self.version,
            build=self.build,
            record=record,
            update_on_success=False,
        )

        # Environment used for code checkout & initial configuration reading
        with self.setup_env:
            if self.project.skip:
                raise ProjectBuildsSkippedError
            try:
                self.setup_vcs()
            except vcs_support_utils.LockTimeout as e:
                self.task.retry(exc=e, throw=False)
                raise VersionLockedError
            try:
                self.config = load_yaml_config(version=self.version)
            except ConfigError as e:
                raise YAMLParseError(
                    YAMLParseError.GENERIC_WITH_PARSE_EXCEPTION.format(
                        exception=str(e),
                    ))

        if self.setup_env.failure or self.config is None:
            self._log('Failing build because of setup failure: %s' % self.setup_env.failure)

            # Send notification to users only if the build didn't fail because of
            # LockTimeout: this exception occurs when a build is triggered before the previous
            # one has finished (e.g. two webhooks, one after the other)
            if not isinstance(self.setup_env.failure, vcs_support_utils.LockTimeout):
                self.send_notifications()

            return False

        if self.setup_env.successful and not self.project.has_valid_clone:
            self.set_valid_clone()

        return True

    def run_build(self, docker, record):
        """
        Build the docs in an environment.

        :param docker: if ``True``, the build uses a ``DockerBuildEnvironment``,
            otherwise it uses a ``LocalBuildEnvironment`` to run all the
            commands to build the docs
        :param record: whether or not record all the commands in the ``Build``
            instance
        """
        env_vars = self.get_env_vars()

        if docker:
            env_cls = DockerBuildEnvironment
        else:
            env_cls = LocalBuildEnvironment
        self.build_env = env_cls(
            project=self.project,
            version=self.version,
            config=self.config,
            build=self.build,
            record=record,
            environment=env_vars,
        )

        # Environment used for building code, usually with Docker
        with self.build_env:

            if self.project.documentation_type == 'auto':
                self.update_documentation_type()

            python_env_cls = Virtualenv
            if self.config.conda is not None:
                self._log('Using conda')
                python_env_cls = Conda
            self.python_env = python_env_cls(
                version=self.version,
                build_env=self.build_env,
                config=self.config,
            )

            try:
                self.setup_python_environment()

                # TODO the build object should have an idea of these states,
                # extend the model to include an idea of these outcomes
                outcomes = self.build_docs()
                build_id = self.build.get('id')
            except vcs_support_utils.LockTimeout as e:
                self.task.retry(exc=e, throw=False)
                raise VersionLockedError
            except SoftTimeLimitExceeded:
                raise BuildTimeoutError

            # Finalize build and update web servers
            if build_id:
                self.update_app_instances(
                    html=bool(outcomes['html']),
                    search=bool(outcomes['search']),
                    localmedia=bool(outcomes['localmedia']),
                    pdf=bool(outcomes['pdf']),
                    epub=bool(outcomes['epub']),
                )
            else:
                log.warning('No build ID, not syncing files')

        if self.build_env.failed:
            self.send_notifications()

        build_complete.send(sender=Build, build=self.build_env.build)

    @staticmethod
    def get_project(project_pk):
        """Get project from API."""
        project_data = api_v2.project(project_pk).get()
        return APIProject(**project_data)

    @staticmethod
    def get_build(build_pk):
        """
        Retrieve build object from API.

        :param build_pk: Build primary key
        """
        build = {}
        if build_pk:
            build = api_v2.build(build_pk).get()
        return dict((key, val) for (key, val) in list(build.items())
                    if key not in ['project', 'version', 'resource_uri',
                                   'absolute_uri'])

    def setup_vcs(self):
        """
        Update the checkout of the repo to make sure it's the latest.

        This also syncs versions in the DB.

        :param build_env: Build environment
        """
        self.setup_env.update_build(state=BUILD_STATE_CLONING)

        self._log(msg='Updating docs from VCS')
        self.sync_repo()
        commit = self.project.vcs_repo(self.version.slug).commit
        if commit:
            self.build['commit'] = commit

    def get_env_vars(self):
        """Get bash environment variables used for all builder commands."""
        env = {
            'READTHEDOCS': True,
            'READTHEDOCS_VERSION': self.version.slug,
            'READTHEDOCS_PROJECT': self.project.slug
        }

        if self.config.conda is not None:
            env.update({
                'CONDA_ENVS_PATH': os.path.join(self.project.doc_path, 'conda'),
                'CONDA_DEFAULT_ENV': self.version.slug,
                'BIN_PATH': os.path.join(
                    self.project.doc_path,
                    'conda',
                    self.version.slug,
                    'bin'
                ),
            })
        else:
            env.update({
                'BIN_PATH': os.path.join(
                    self.project.doc_path,
                    'envs',
                    self.version.slug,
                    'bin'
                ),
            })

        return env

    def set_valid_clone(self):
        """Mark on the project that it has been cloned properly."""
        project_data = api_v2.project(self.project.pk).get()
        project_data['has_valid_clone'] = True
        api_v2.project(self.project.pk).put(project_data)
        self.project.has_valid_clone = True
        self.version.project.has_valid_clone = True

    def update_documentation_type(self):
        """
        Force Sphinx for 'auto' documentation type.

        This used to determine the type and automatically set the documentation
        type to Sphinx for rST and Mkdocs for markdown. It now just forces
        Sphinx, due to markdown support.
        """
        ret = 'sphinx'
        project_data = api_v2.project(self.project.pk).get()
        project_data['documentation_type'] = ret
        api_v2.project(self.project.pk).put(project_data)
        self.project.documentation_type = ret
        self.version.project.documentation_type = ret

    def update_app_instances(self, html=False, localmedia=False, search=False,
                             pdf=False, epub=False):
        """
        Update application instances with build artifacts.

        This triggers updates across application instances for html, pdf, epub,
        downloads, and search. Tasks are broadcast to all web servers from here.
        """
        # Update version if we have successfully built HTML output
        try:
            if html:
                version = api_v2.version(self.version.pk)
                version.patch({
                    'active': True,
                    'built': True,
                })
        except HttpClientError:
            log.exception(
                'Updating version failed, skipping file sync: version=%s',
                self.version,
            )

        # Broadcast finalization steps to web application instances
        broadcast(
            type='app',
            task=sync_files,
            args=[
                self.project.pk,
                self.version.pk,
            ],
            kwargs=dict(
                hostname=socket.gethostname(),
                html=html,
                localmedia=localmedia,
                search=search,
                pdf=pdf,
                epub=epub,
            ),
            callback=sync_callback.s(version_pk=self.version.pk, commit=self.build['commit']),
        )

    def setup_python_environment(self):
        """
        Build the virtualenv and install the project into it.

        Always build projects with a virtualenv.

        :param build_env: Build environment to pass commands and execution through.
        """
        self.build_env.update_build(state=BUILD_STATE_INSTALLING)

        with self.project.repo_nonblockinglock(
                version=self.version,
                max_lock_age=getattr(settings, 'REPO_LOCK_SECONDS', 30)):

            # Check if the python version/build image in the current venv is the
            # same to be used in this build and if it differs, wipe the venv to
            # avoid conflicts.
            if self.python_env.is_obsolete:
                self.python_env.delete_existing_venv_dir()
            else:
                self.python_env.delete_existing_build_dir()

            self.python_env.setup_base()
            self.python_env.save_environment_json()
            self.python_env.install_core_requirements()
            self.python_env.install_user_requirements()
            self.python_env.install_package()

    def build_docs(self):
        """
        Wrapper to all build functions.

        Executes the necessary builds for this task and returns whether the
        build was successful or not.

        :returns: Build outcomes with keys for html, search, localmedia, pdf,
                  and epub
        :rtype: dict
        """
        self.build_env.update_build(state=BUILD_STATE_BUILDING)
        before_build.send(sender=self.version)

        outcomes = defaultdict(lambda: False)
        with self.project.repo_nonblockinglock(
                version=self.version,
                max_lock_age=getattr(settings, 'REPO_LOCK_SECONDS', 30)):
            outcomes['html'] = self.build_docs_html()
            outcomes['localmedia'] = self.build_docs_localmedia()
            outcomes['pdf'] = self.build_docs_pdf()
            outcomes['epub'] = self.build_docs_epub()

        after_build.send(sender=self.version)
        return outcomes

    def build_docs_html(self):
        """Build HTML docs."""
        html_builder = get_builder_class(self.config.doctype)(
            build_env=self.build_env,
            python_env=self.python_env,
        )
        if self.build_force:
            html_builder.force()
        html_builder.append_conf()
        success = html_builder.build()
        if success:
            html_builder.move()

        # Gracefully attempt to move files via task on web workers.
        try:
            broadcast(type='app', task=move_files,
                      args=[self.version.pk, socket.gethostname()],
                      kwargs=dict(html=True)
                      )
        except socket.error:
            log.exception('move_files task has failed on socket error.')

        return success

    def build_docs_localmedia(self):
        """Get local media files with separate build."""
        if 'htmlzip' not in self.config.formats:
            return False

        if self.build_localmedia:
            if self.project.is_type_sphinx:
                return self.build_docs_class('sphinx_singlehtmllocalmedia')
        return False

    def build_docs_pdf(self):
        """Build PDF docs."""
        if ('pdf' not in self.config.formats or
            self.project.slug in HTML_ONLY or
                not self.project.is_type_sphinx):
            return False
        return self.build_docs_class('sphinx_pdf')

    def build_docs_epub(self):
        """Build ePub docs."""
        if ('epub' not in self.config.formats or
            self.project.slug in HTML_ONLY or
                not self.project.is_type_sphinx):
            return False
        return self.build_docs_class('sphinx_epub')

    def build_docs_class(self, builder_class):
        """
        Build docs with additional doc backends.

        These steps are not necessarily required for the build to halt, so we
        only raise a warning exception here. A hard error will halt the build
        process.
        """
        builder = get_builder_class(builder_class)(
            self.build_env,
            python_env=self.python_env
        )
        success = builder.build()
        builder.move()
        return success

    def send_notifications(self):
        """Send notifications on build failure."""
        send_notifications.delay(self.version.pk, build_pk=self.build['id'])


# Web tasks
@app.task(queue='web')
def sync_files(project_pk, version_pk, hostname=None, html=False,
               localmedia=False, search=False, pdf=False, epub=False):
    """
    Sync build artifacts to application instances.

    This task broadcasts from a build instance on build completion and performs
    synchronization of build artifacts on each application instance.
    """
    # Clean up unused artifacts
    version = Version.objects.get(pk=version_pk)
    if not pdf:
        remove_dir(
            version.project.get_production_media_path(
                type_='pdf',
                version_slug=version.slug,
            ),
        )
    if not epub:
        remove_dir(
            version.project.get_production_media_path(
                type_='epub',
                version_slug=version.slug,
            ),
        )

    # Sync files to the web servers
    move_files(
        version_pk,
        hostname,
        html=html,
        localmedia=localmedia,
        search=search,
        pdf=pdf,
        epub=epub,
    )

    # Symlink project
    symlink_project(project_pk)

    # Update metadata
    update_static_metadata(project_pk)


@app.task(queue='web')
def move_files(version_pk, hostname, html=False, localmedia=False, search=False,
               pdf=False, epub=False):
    """
    Task to move built documentation to web servers.

    :param version_pk: Version id to sync files for
    :param hostname: Hostname to sync to
    :param html: Sync HTML
    :type html: bool
    :param localmedia: Sync local media files
    :type localmedia: bool
    :param search: Sync search files
    :type search: bool
    :param pdf: Sync PDF files
    :type pdf: bool
    :param epub: Sync ePub files
    :type epub: bool
    """
    version = Version.objects.get(pk=version_pk)
    log.debug(
        LOG_TEMPLATE.format(
            project=version.project.slug,
            version=version.slug,
            msg='Moving files',
        )
    )

    if html:
        from_path = version.project.artifact_path(
            version=version.slug,
            type_=version.project.documentation_type,
        )
        target = version.project.rtd_build_path(version.slug)
        Syncer.copy(from_path, target, host=hostname)

    if 'sphinx' in version.project.documentation_type:
        if search:
            from_path = version.project.artifact_path(
                version=version.slug,
                type_='sphinx_search',
            )
            to_path = version.project.get_production_media_path(
                type_='json',
                version_slug=version.slug,
                include_file=False,
            )
            Syncer.copy(from_path, to_path, host=hostname)

        if localmedia:
            from_path = version.project.artifact_path(
                version=version.slug,
                type_='sphinx_localmedia',
            )
            to_path = version.project.get_production_media_path(
                type_='htmlzip',
                version_slug=version.slug,
                include_file=False,
            )
            Syncer.copy(from_path, to_path, host=hostname)

        # Always move PDF's because the return code lies.
        if pdf:
            from_path = version.project.artifact_path(
                version=version.slug,
                type_='sphinx_pdf',
            )
            to_path = version.project.get_production_media_path(
                type_='pdf',
                version_slug=version.slug,
                include_file=False,
            )
            Syncer.copy(from_path, to_path, host=hostname)
        if epub:
            from_path = version.project.artifact_path(
                version=version.slug,
                type_='sphinx_epub',
            )
            to_path = version.project.get_production_media_path(
                type_='epub',
                version_slug=version.slug,
                include_file=False,
            )
            Syncer.copy(from_path, to_path, host=hostname)


@app.task(queue='web')
def update_search(version_pk, commit, delete_non_commit_files=True):
    """
    Task to update search indexes.

    :param version_pk: Version id to update
    :param commit: Commit that updated index
    :param delete_non_commit_files: Delete files not in commit from index
    """
    version = Version.objects.get(pk=version_pk)

    if version.project.is_type_sphinx:
        page_list = process_all_json_files(version, build_dir=False)
    else:
        log.debug('Unknown documentation type: %s',
                  version.project.documentation_type)
        return

    log_msg = ' '.join([page['path'] for page in page_list])
    log.info("(Search Index) Sending Data: %s [%s]", version.project.slug,
             log_msg)
    index_search_request(
        version=version,
        page_list=page_list,
        commit=commit,
        project_scale=0,
        page_scale=0,
        # Don't index sections to speed up indexing.
        # They aren't currently exposed anywhere.
        section=False,
        delete=delete_non_commit_files,
    )


@app.task(queue='web')
def symlink_project(project_pk):
    project = Project.objects.get(pk=project_pk)
    for symlink in [PublicSymlink, PrivateSymlink]:
        sym = symlink(project=project)
        sym.run()


@app.task(queue='web')
def symlink_domain(project_pk, domain_pk, delete=False):
    project = Project.objects.get(pk=project_pk)
    domain = Domain.objects.get(pk=domain_pk)
    for symlink in [PublicSymlink, PrivateSymlink]:
        sym = symlink(project=project)
        if delete:
            sym.remove_symlink_cname(domain)
        else:
            sym.symlink_cnames(domain)


@app.task(queue='web')
def remove_orphan_symlinks():
    """
    Remove orphan symlinks.

    List CNAME_ROOT for Public and Private symlinks, check that all the listed
    cname exist in the database and if doesn't exist, they are un-linked.
    """
    for symlink in [PublicSymlink, PrivateSymlink]:
        for domain_path in [symlink.PROJECT_CNAME_ROOT, symlink.CNAME_ROOT]:
            valid_cnames = set(Domain.objects.all().values_list('domain', flat=True))
            orphan_cnames = set(os.listdir(domain_path)) - valid_cnames
            for cname in orphan_cnames:
                orphan_domain_path = os.path.join(domain_path, cname)
                log.info('Unlinking orphan CNAME: %s', orphan_domain_path)
                os.unlink(orphan_domain_path)


@app.task(queue='web')
def broadcast_remove_orphan_symlinks():
    """
    Broadcast the task ``remove_orphan_symlinks`` to all our web servers.

    This task is executed by CELERY BEAT.
    """
    broadcast(type='web', task=remove_orphan_symlinks, args=[])


@app.task(queue='web')
def symlink_subproject(project_pk):
    project = Project.objects.get(pk=project_pk)
    for symlink in [PublicSymlink, PrivateSymlink]:
        sym = symlink(project=project)
        sym.symlink_subprojects()


@app.task(queue='web')
def fileify(version_pk, commit):
    """
    Create ImportedFile objects for all of a version's files.

    This is so we have an idea of what files we have in the database.
    """
    version = Version.objects.get(pk=version_pk)
    project = version.project

    if not commit:
        log.info(
            LOG_TEMPLATE.format(
                project=project.slug,
                version=version.slug,
                msg=(
                    'Imported File not being built because no commit '
                    'information'
                ),
            )
        )
        return

    path = project.rtd_build_path(version.slug)
    if path:
        log.info(
            LOG_TEMPLATE.format(
                project=version.project.slug,
                version=version.slug,
                msg='Creating ImportedFiles',
            )
        )
        _manage_imported_files(version, path, commit)
    else:
        log.info(
            LOG_TEMPLATE.format(
                project=project.slug,
                version=version.slug,
                msg='No ImportedFile files',
            )
        )


def _manage_imported_files(version, path, commit):
    """
    Update imported files for version.

    :param version: Version instance
    :param path: Path to search
    :param commit: Commit that updated path
    """
    changed_files = set()
    created_html_files = []
    for root, __, filenames in os.walk(path):
        for filename in filenames:
            if fnmatch.fnmatch(filename, '*.html'):
                model_class = HTMLFile
            else:
                model_class = ImportedFile

            dirpath = os.path.join(root.replace(path, '').lstrip('/'),
                                   filename.lstrip('/'))
            full_path = os.path.join(root, filename)
            md5 = hashlib.md5(open(full_path, 'rb').read()).hexdigest()
            try:
                # pylint: disable=unpacking-non-sequence
                obj, __ = model_class.objects.get_or_create(
                    project=version.project,
                    version=version,
                    path=dirpath,
                    name=filename,
                )
            except model_class.MultipleObjectsReturned:
                log.warning('Error creating ImportedFile')
                continue
            if obj.md5 != md5:
                obj.md5 = md5
                changed_files.add(dirpath)
            if obj.commit != commit:
                obj.commit = commit
            obj.save()

            if model_class == HTMLFile:
                # the `obj` is HTMLFile, so add it to the list
                created_html_files.append(obj)

    # Send bulk_post_create signal for bulk indexing to Elasticsearch
    bulk_post_create.send(sender=HTMLFile, instance_list=created_html_files)

    # Delete the HTMLFile first from previous commit and
    # send bulk_post_delete signal for bulk removing from Elasticsearch
    delete_queryset = (HTMLFile.objects.filter(project=version.project, version=version)
                                       .exclude(commit=commit))
    # Keep the objects into memory to send it to signal
    instance_list = list(delete_queryset)
    # Safely delete from database
    delete_queryset.delete()
    # Always pass the list of instance, not queryset.
    bulk_post_delete.send(sender=HTMLFile, instance_list=instance_list)

    # Delete ImportedFiles from previous versions
    (ImportedFile.objects.filter(project=version.project, version=version)
                         .exclude(commit=commit).delete())
    changed_files = [
        resolve_path(
            version.project, filename=file, version_slug=version.slug,
        ) for file in changed_files
    ]
    files_changed.send(sender=Project, project=version.project,
                       files=changed_files)


@app.task(queue='web')
def send_notifications(version_pk, build_pk):
    version = Version.objects.get(pk=version_pk)
    build = Build.objects.get(pk=build_pk)

    for hook in version.project.webhook_notifications.all():
        webhook_notification(version, build, hook.url)
    for email in version.project.emailhook_notifications.all().values_list('email', flat=True):
        email_notification(version, build, email)


def email_notification(version, build, email):
    """
    Send email notifications for build failure.

    :param version: :py:class:`Version` instance that failed
    :param build: :py:class:`Build` instance that failed
    :param email: Email recipient address
    """
    log.debug(
        LOG_TEMPLATE.format(
            project=version.project.slug,
            version=version.slug,
            msg='sending email to: %s' % email,
        )
    )

    # We send only what we need from the Django model objects here to avoid
    # serialization problems in the ``readthedocs.core.tasks.send_email_task``
    context = {
        'version': {
            'verbose_name': version.verbose_name,
        },
        'project': {
            'name': version.project.name,
        },
        'build': {
            'pk': build.pk,
            'error': build.error,
        },
        'build_url': 'https://{0}{1}'.format(
            getattr(settings, 'PRODUCTION_DOMAIN', 'readthedocs.org'),
            build.get_absolute_url(),
        ),
        'unsub_url': 'https://{0}{1}'.format(
            getattr(settings, 'PRODUCTION_DOMAIN', 'readthedocs.org'),
            reverse('projects_notifications', args=[version.project.slug]),
        ),
    }

    if build.commit:
        title = _('Failed: {project[name]} ({commit})').format(commit=build.commit[:8], **context)
    else:
        title = _('Failed: {project[name]} ({version[verbose_name]})').format(**context)

    send_email(
        email,
        title,
        template='projects/email/build_failed.txt',
        template_html='projects/email/build_failed.html',
        context=context,
    )


def webhook_notification(version, build, hook_url):
    """
    Send webhook notification for project webhook.

    :param version: Version instance to send hook for
    :param build: Build instance that failed
    :param hook_url: Hook URL to send to
    """
    project = version.project

    data = json.dumps({
        'name': project.name,
        'slug': project.slug,
        'build': {
            'id': build.id,
            'success': build.success,
            'date': build.date.strftime('%Y-%m-%d %H:%M:%S'),
        },
    })
    log.debug(
        LOG_TEMPLATE.format(
            project=project.slug,
            version='',
            msg='sending notification to: %s' % hook_url,
        )
    )
    try:
        requests.post(hook_url, data=data)
    except Exception:
        log.exception('Failed to POST on webhook url: url=%s', hook_url)


@app.task(queue='web')
def update_static_metadata(project_pk, path=None):
    """
    Update static metadata JSON file.

    Metadata settings include the following project settings:

    version
      The default version for the project, default: `latest`

    language
      The default language for the project, default: `en`

    languages
      List of languages built by linked translation projects.
    """
    project = Project.objects.get(pk=project_pk)
    if not path:
        path = project.static_metadata_path()

    log.info(
        LOG_TEMPLATE.format(
            project=project.slug,
            version='',
            msg='Updating static metadata',
        )
    )
    translations = [trans.language for trans in project.translations.all()]
    languages = set(translations)
    # Convert to JSON safe types
    metadata = {
        'version': project.default_version,
        'language': project.language,
        'languages': list(languages),
        'single_version': project.single_version,
        'subdomain': project.subdomain(),
        'canonical_url': project.get_canonical_url(),
    }
    try:
        fh = open(path, 'w+')
        json.dump(metadata, fh)
        fh.close()
    except (AttributeError, IOError) as e:
        log.debug(
            LOG_TEMPLATE.format(
                project=project.slug,
                version='',
                msg='Cannot write to metadata.json: {0}'.format(e),
            )
        )


# Random Tasks
@app.task()
def remove_dir(path):
    """
    Remove a directory on the build/celery server.

    This is mainly a wrapper around shutil.rmtree so that app servers can kill
    things on the build server.
    """
    log.info('Removing %s', path)
    shutil.rmtree(path, ignore_errors=True)


@app.task()
def clear_artifacts(paths):
    """
    Remove artifacts from the web servers.

    :param paths: list containing PATHs where production media is on disk
        (usually ``Version.get_artifact_paths``)
    """
    for path in paths:
        remove_dir(path)


@app.task(queue='web')
def sync_callback(_, version_pk, commit, *args, **kwargs):
    """
    Called once the sync_files tasks are done.

    The first argument is the result from previous tasks, which we discard.
    """
    fileify(version_pk, commit=commit)


@app.task()
def finish_inactive_builds():
    """
    Finish inactive builds.

    A build is consider inactive if it's not in ``FINISHED`` state and it has been
    "running" for more time that the allowed one (``Project.container_time_limit``
    or ``DOCKER_LIMITS['time']`` plus a 20% of it).

    These inactive builds will be marked as ``success`` and ``FINISHED`` with an
    ``error`` to be communicated to the user.
    """
    time_limit = int(DOCKER_LIMITS['time'] * 1.2)
    delta = datetime.timedelta(seconds=time_limit)
    query = (~Q(state=BUILD_STATE_FINISHED) &
             Q(date__lte=datetime.datetime.now() - delta))

    builds_finished = 0
    builds = Build.objects.filter(query)[:50]
    for build in builds:

        if build.project.container_time_limit:
            custom_delta = datetime.timedelta(
                seconds=int(build.project.container_time_limit),
            )
            if build.date + custom_delta > datetime.datetime.now():
                # Do not mark as FINISHED builds with a custom time limit that wasn't
                # expired yet (they are still building the project version)
                continue

        build.success = False
        build.state = BUILD_STATE_FINISHED
        build.error = _(
            'This build was terminated due to inactivity. If you '
            'continue to encounter this error, file a support '
            'request with and reference this build id ({0}).'.format(build.pk),
        )
        build.save()
        builds_finished += 1

    log.info(
        'Builds marked as "Terminated due inactivity": %s',
        builds_finished,
    )<|MERGE_RESOLUTION|>--- conflicted
+++ resolved
@@ -29,14 +29,11 @@
 from django.utils.translation import ugettext_lazy as _
 from slumber.exceptions import HttpClientError
 
-<<<<<<< HEAD
 from .constants import LOG_TEMPLATE
 from .exceptions import RepositoryError
 from .models import ImportedFile, Project, Domain, Feature, HTMLFile
 from .signals import before_vcs, after_vcs, before_build, after_build, files_changed, \
     bulk_post_create, bulk_post_delete
-=======
->>>>>>> 4f1a5dc0
 from readthedocs.builds.constants import (
     BUILD_STATE_BUILDING, BUILD_STATE_CLONING, BUILD_STATE_FINISHED,
     BUILD_STATE_INSTALLING, LATEST, LATEST_VERBOSE_NAME, STABLE_VERBOSE_NAME)
