"""Utility functions used by projects"""

from __future__ import absolute_import

import fnmatch
import logging
import os
import subprocess
import traceback

import redis
import six
from builtins import object
from django.conf import settings
from django.core.cache import cache
from httplib2 import Http


log = logging.getLogger(__name__)


# TODO make this a classmethod of Version
def version_from_slug(slug, version):
    from readthedocs.builds.models import Version, APIVersion
    from readthedocs.restapi.client import api
    if getattr(settings, 'DONT_HIT_DB', True):
        version_data = api.version().get(project=slug, slug=version)['results'][0]
        v = APIVersion(**version_data)
    else:
        v = Version.objects.get(project__slug=slug, slug=version)
    return v


def find_file(filename):
    """Recursively find matching file from the current working path

    :param file: Filename to match
    :returns: A list of matching filenames.
    """
    matches = []
    for root, __, filenames in os.walk('.'):
        for match in fnmatch.filter(filenames, filename):
            matches.append(os.path.join(root, match))
    return matches


def run(*commands):
    """Run one or more commands

    Each argument in `commands` can be passed as a string or as a list. Passing
    as a list is the preferred method, as space escaping is more explicit and it
    avoids the need for executing anything in a shell.

    If more than one command is given, then this is equivalent to
    chaining them together with ``&&``; if all commands succeed, then
    ``(status, out, err)`` will represent the last successful command.
    If one command failed, then ``(status, out, err)`` will represent
    the failed command.

    :returns: ``(status, out, err)``
    """
    environment = os.environ.copy()
    environment['READTHEDOCS'] = 'True'
    if 'DJANGO_SETTINGS_MODULE' in environment:
        del environment['DJANGO_SETTINGS_MODULE']
    if 'PYTHONPATH' in environment:
        del environment['PYTHONPATH']
    # Remove PYTHONHOME env variable if set, otherwise pip install of requirements
    # into virtualenv will install incorrectly
    if 'PYTHONHOME' in environment:
        del environment['PYTHONHOME']
    cwd = os.getcwd()
    if not commands:
        raise ValueError("run() requires one or more command-line strings")

    for command in commands:
        # If command is a string, split it up by spaces to pass into Popen.
        # Otherwise treat the command as an iterable.
        if isinstance(command, six.string_types):
            run_command = command.split()
        else:
            try:
                run_command = list(command)
                command = ' '.join(command)
            except TypeError:
                run_command = command
        log.info('Running command: cwd=%s command=%s', cwd, command)
        try:
            p = subprocess.Popen(
                run_command,
                cwd=cwd,
                stdout=subprocess.PIPE,
                stderr=subprocess.PIPE,
                env=environment
            )

            out, err = p.communicate()
            ret = p.returncode
        except OSError:
            out = ''
            err = traceback.format_exc()
            ret = -1
            log.error("Command failed", exc_info=True)

    return (ret, out, err)


def safe_write(filename, contents):
    """Normalize and write to filename

    Write ``contents`` to the given ``filename``. If the filename's
    directory does not exist, it is created. Contents are written as UTF-8,
    ignoring any characters that cannot be encoded as UTF-8.

    :param filename: Filename to write to
    :param contents: File contents to write to file
    """
    dirname = os.path.dirname(filename)
    if not os.path.exists(dirname):
        os.makedirs(dirname)
    with open(filename, 'w') as fh:
        fh.write(contents.encode('utf-8', 'ignore'))
        fh.close()


def purge_version(version, mainsite=False, subdomain=False, cname=False):
    varnish_servers = getattr(settings, 'VARNISH_SERVERS', None)
    h = Http()
    if varnish_servers:
        for server in varnish_servers:
            if subdomain:
                # Send a request to the Server, to purge the URL of the Host.
                host = "%s.readthedocs.org" % version.project.slug
                headers = {'Host': host}
                url = "/en/%s/*" % version.slug
                to_purge = "http://%s%s" % (server, url)
                log.info("Purging %s on %s", url, host)
                h.request(to_purge, method="PURGE", headers=headers)
            if mainsite:
                headers = {'Host': "readthedocs.org"}
                url = "/docs/%s/en/%s/*" % (version.project.slug, version.slug)
                to_purge = "http://%s%s" % (server, url)
                log.info("Purging %s on readthedocs.org", url)
                h.request(to_purge, method="PURGE", headers=headers)
                root_url = "/docs/%s/" % version.project.slug
                to_purge = "http://%s%s" % (server, root_url)
                log.info("Purging %s on readthedocs.org", root_url)
                h.request(to_purge, method="PURGE", headers=headers)
            if cname:
                try:
                    redis_client = cache.get_client(None)
                    for cnamed in redis_client.smembers('rtd_slug:v1:%s'
                                                        % version.project.slug):
                        headers = {'Host': cnamed}
                        url = "/en/%s/*" % version.slug
                        to_purge = "http://%s%s" % (server, url)
                        log.info("Purging %s on %s", url, cnamed)
                        h.request(to_purge, method="PURGE", headers=headers)
                        root_url = "/"
                        to_purge = "http://%s%s" % (server, root_url)
                        log.info("Purging %s on %s", root_url, cnamed)
                        h.request(to_purge, method="PURGE", headers=headers)
                except (AttributeError, redis.exceptions.ConnectionError):
                    pass


class DictObj(object):

    def __getattr__(self, attr):
<<<<<<< HEAD
        return self.__dict__.get(attr)


# Prevent saving the temporary Project instance
def _new_save(*dummy_args, **dummy_kwargs):
    log.warning("Called save on a non-real object.")
    return 0


def make_api_version(version_data):
    """Make mock Version instance from API return"""
    from readthedocs.builds.models import Version
    for key in ['resource_uri', 'absolute_url', 'downloads']:
        if key in version_data:
            del version_data[key]
    project_data = version_data['project']
    project = make_api_project(project_data)
    version_data['project'] = project
    ver = Version(**version_data)
    ver.save = _new_save

    return ver


def make_api_project(project_data):
    """Make mock Project instance from API return"""
    from readthedocs.projects.models import Project
    for key in ['users', 'resource_uri', 'absolute_url', 'downloads',
                'main_language_project', 'related_projects']:
        if key in project_data:
            del project_data[key]
    project = Project(**project_data)
    project.save = _new_save
    return project


def delete_project(project):
    broadcast(type='app', task=tasks.remove_dir, args=[project.doc_path])
    project.delete()
=======
        return self.__dict__.get(attr)
>>>>>>> e85e1fc6
<|MERGE_RESOLUTION|>--- conflicted
+++ resolved
@@ -167,46 +167,4 @@
 class DictObj(object):
 
     def __getattr__(self, attr):
-<<<<<<< HEAD
-        return self.__dict__.get(attr)
-
-
-# Prevent saving the temporary Project instance
-def _new_save(*dummy_args, **dummy_kwargs):
-    log.warning("Called save on a non-real object.")
-    return 0
-
-
-def make_api_version(version_data):
-    """Make mock Version instance from API return"""
-    from readthedocs.builds.models import Version
-    for key in ['resource_uri', 'absolute_url', 'downloads']:
-        if key in version_data:
-            del version_data[key]
-    project_data = version_data['project']
-    project = make_api_project(project_data)
-    version_data['project'] = project
-    ver = Version(**version_data)
-    ver.save = _new_save
-
-    return ver
-
-
-def make_api_project(project_data):
-    """Make mock Project instance from API return"""
-    from readthedocs.projects.models import Project
-    for key in ['users', 'resource_uri', 'absolute_url', 'downloads',
-                'main_language_project', 'related_projects']:
-        if key in project_data:
-            del project_data[key]
-    project = Project(**project_data)
-    project.save = _new_save
-    return project
-
-
-def delete_project(project):
-    broadcast(type='app', task=tasks.remove_dir, args=[project.doc_path])
-    project.delete()
-=======
-        return self.__dict__.get(attr)
->>>>>>> e85e1fc6
+        return self.__dict__.get(attr)