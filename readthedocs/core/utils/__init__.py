import getpass
import logging
import os

from urlparse import urlparse

from django.conf import settings

from readthedocs.builds.constants import LATEST
from ..tasks import send_email_task


log = logging.getLogger(__name__)

SYNC_USER = getattr(settings, 'SYNC_USER', getpass.getuser())


def run_on_app_servers(command):
    """
    A helper to copy a single file across app servers
    """
    log.info("Running %s on app servers" % command)
    ret_val = 0
    if getattr(settings, "MULTIPLE_APP_SERVERS", None):
        for server in settings.MULTIPLE_APP_SERVERS:
            ret = os.system("ssh %s@%s %s" % (SYNC_USER, server, command))
            if ret != 0:
                ret_val = ret
        return ret_val
    else:
        ret = os.system(command)
        return ret


def broadcast(type, task, args):
    assert type in ['web', 'app', 'build']
    default_queue = getattr(settings, 'CELERY_DEFAULT_QUEUE', 'celery')
    if type in ['web', 'app']:
        servers = getattr(settings, "MULTIPLE_APP_SERVERS", [default_queue])
    elif type in ['build']:
        servers = getattr(settings, "MULTIPLE_BUILD_SERVERS", [default_queue])
    for server in servers:
        task.apply_async(
            queue=server,
            args=args,
        )


def clean_url(url):
    parsed = urlparse(url)
    if parsed.scheme:
        scheme, netloc = parsed.scheme, parsed.netloc
    elif parsed.netloc:
        scheme, netloc = "http", parsed.netloc
    else:
        scheme, netloc = "http", parsed.path
    return netloc


def cname_to_slug(host):
    from dns import resolver
    answer = [ans for ans in resolver.query(host, 'CNAME')][0]
    domain = answer.target.to_unicode()
    slug = domain.split('.')[0]
    return slug


def trigger_build(project, version=None, record=True, force=False, basic=False):
    """Trigger build for project and version

    If project has a ``build_queue``, execute task on this build queue. Queue
    will be prefixed with ``build-`` to unify build queue names.
    """
    # Avoid circular import
    from readthedocs.projects.tasks import update_docs
    from readthedocs.builds.models import Build

    if project.skip:
        return None

    if not version:
        version = project.versions.get(slug=LATEST)

    kwargs = dict(
        pk=project.pk,
        version_pk=version.pk,
        record=record,
        force=force,
        basic=basic,
    )

    build = None
    if record:
        build = Build.objects.create(
            project=project,
            version=version,
            type='html',
            state='triggered',
            success=True,
        )
        kwargs['build_pk'] = build.pk

    options = {}
    if project.build_queue:
        options['queue'] = 'build-{0}'.format(project.build_queue)

    update_docs.apply_async(kwargs=kwargs, **options)

    return build


def send_email(recipient, subject, template, template_html, context=None,
               request=None):
<<<<<<< HEAD
    """Pass email send command to task"""
=======
    """Alter context passed in and call email send task

    .. seealso::

        Task :py:func:`readthedocs.core.tasks.send_email_task`
            Task that handles templating and sending email message
    """
    if context is None:
        context = {}
>>>>>>> be35ff62
    if request:
        scheme = 'https' if request.is_secure() else 'http'
        context['uri'] = '{scheme}://{host}'.format(scheme=scheme,
                                                    host=request.get_host())
    send_email_task.delay(recipient, subject, template, template_html, context)<|MERGE_RESOLUTION|>--- conflicted
+++ resolved
@@ -111,9 +111,6 @@
 
 def send_email(recipient, subject, template, template_html, context=None,
                request=None):
-<<<<<<< HEAD
-    """Pass email send command to task"""
-=======
     """Alter context passed in and call email send task
 
     .. seealso::
@@ -123,7 +120,6 @@
     """
     if context is None:
         context = {}
->>>>>>> be35ff62
     if request:
         scheme = 'https' if request.is_secure() else 'http'
         context['uri'] = '{scheme}://{host}'.format(scheme=scheme,
