import getpass
import logging
import os

from urlparse import urlparse

from django.conf import settings

from readthedocs.builds.constants import LATEST
from ..tasks import send_email_task


log = logging.getLogger(__name__)

SYNC_USER = getattr(settings, 'SYNC_USER', getpass.getuser())


def run_on_app_servers(command):
    """
    A helper to copy a single file across app servers
    """
    log.info("Running %s on app servers" % command)
    ret_val = 0
    if getattr(settings, "MULTIPLE_APP_SERVERS", None):
        for server in settings.MULTIPLE_APP_SERVERS:
            ret = os.system("ssh %s@%s %s" % (SYNC_USER, server, command))
            if ret != 0:
                ret_val = ret
        return ret_val
    else:
        ret = os.system(command)
        return ret


def broadcast(type, task, args):
    assert type in ['web', 'app', 'build']
    default_queue = getattr(settings, 'CELERY_DEFAULT_QUEUE', 'celery')
    if type in ['web', 'app']:
        servers = getattr(settings, "MULTIPLE_APP_SERVERS", [default_queue])
    elif type in ['build']:
        servers = getattr(settings, "MULTIPLE_BUILD_SERVERS", [default_queue])
    for server in servers:
        task.apply_async(
            queue=server,
            args=args,
        )


def clean_url(url):
    parsed = urlparse(url)
    if parsed.scheme:
        scheme, netloc = parsed.scheme, parsed.netloc
    elif parsed.netloc:
        scheme, netloc = "http", parsed.netloc
    else:
        scheme, netloc = "http", parsed.path
    return netloc


def cname_to_slug(host):
    from dns import resolver
    answer = [ans for ans in resolver.query(host, 'CNAME')][0]
    domain = answer.target.to_unicode()
    slug = domain.split('.')[0]
    return slug


def trigger_build(project, version=None, record=True, force=False, basic=False):
    """Trigger build for project and version

    If project has a ``build_queue``, execute task on this build queue. Queue
    will be prefixed with ``build-`` to unify build queue names.
    """
    # Avoid circular import
    from readthedocs.projects.tasks import update_docs
    from readthedocs.builds.models import Build

    if project.skip:
        return None

    if not version:
        version = project.versions.get(slug=LATEST)

    kwargs = dict(
        pk=project.pk,
        version_pk=version.pk,
        record=record,
        force=force,
        basic=basic,
    )

    build = None
    if record:
        build = Build.objects.create(
            project=project,
            version=version,
            type='html',
            state='triggered',
            success=True,
        )
        kwargs['build_pk'] = build.pk

    options = {}
    if project.build_queue:
        options['queue'] = 'build-{0}'.format(project.build_queue)

    update_docs.apply_async(kwargs=kwargs, **options)

    return build


def send_email(recipient, subject, template, template_html, context=None,
               request=None):
<<<<<<< HEAD
    """Pass email send command to task"""
    if request:
        scheme = 'https' if request.is_secure() else 'http'
        context['uri'] = '{scheme}://{host}'.format(scheme=scheme,
                                                    host=request.get_host())
=======
    """Alter context passed in and call email send task

    .. seealso::

        Task :py:func:`readthedocs.core.tasks.send_email_task`
            Task that handles templating and sending email message
    """
    if context is None:
        context = {}
    context['uri'] = '{scheme}://{host}'.format(
        scheme='https', host=settings.PRODUCTION_DOMAIN)
>>>>>>> fb583bf3
    send_email_task.delay(recipient, subject, template, template_html, context)<|MERGE_RESOLUTION|>--- conflicted
+++ resolved
@@ -111,13 +111,6 @@
 
 def send_email(recipient, subject, template, template_html, context=None,
                request=None):
-<<<<<<< HEAD
-    """Pass email send command to task"""
-    if request:
-        scheme = 'https' if request.is_secure() else 'http'
-        context['uri'] = '{scheme}://{host}'.format(scheme=scheme,
-                                                    host=request.get_host())
-=======
     """Alter context passed in and call email send task
 
     .. seealso::
@@ -129,5 +122,4 @@
         context = {}
     context['uri'] = '{scheme}://{host}'.format(
         scheme='https', host=settings.PRODUCTION_DOMAIN)
->>>>>>> fb583bf3
     send_email_task.delay(recipient, subject, template, template_html, context)