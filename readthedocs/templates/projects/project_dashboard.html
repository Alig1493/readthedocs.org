{% extends "base.html" %}
{% load i18n %}
{% load pagination_tags %}

{% block title %}{% trans "Project Dashboard" %}{% endblock %}

{% block dash-nav-projects %}active{% endblock %}

{% block content %}
  {% url "projects_import" as projects_import_url %}
  {% url "socialaccount_connections" as social_accounts %}

<<<<<<< HEAD
          <!-- BEGIN your projects list -->
          {% if project_list %}
          <div class="module">
            <div class="module-wrapper">

              <p class="empty">
              {% blocktrans with url="http://docs.readthedocs.org/en/latest/index.html" %}
              Check out the <a href="{{ url }}">documentation for Read the Docs</a>. It contains lots of information about how to get the most out of RTD.
              {% endblocktrans %}
              </p>

              {% if filter|length > 0 %}

                <div class="module-header">
                  <h3>{% trans "Important Versions" %}</h3>
                </div>
=======
>>>>>>> 80184740

  <!-- BEGIN your projects list -->
  <div class="col-major project-dashboard-right">
    {% if project_list %}

      {% if filter|length > 0 %}
        <div class="module-header">
          <h3>{% trans "Important Versions" %}</h3>
        </div>

        <div class="filter">
          {% autopaginate filter 15 %}

          <!-- BEGIN filter list -->
          <div class="module">
            <div class="module-wrapper">

              <div class="module-list">
                <div class="module-list-wrapper">
                  <ul>
                    {% include "core/filter_list.html" %}
                  </ul>
                </div>
              </div>

            </div>
          </div>
          <!-- END filter list -->

          {% paginate %}

        </div>
      {% endif %}

      <div class="module">
        <div class="module-wrapper">

          <div class="module-header">
            <form method="get" action="{{ projects_import_url }}">
              <input type="submit" value="Import a Project" />
            </form>
            <h3>{% trans "Projects" %}</h3>
          </div>

          <div class="module-list">
            <div class="module-list-wrapper">

              <ul>
                {% for project in project_list %}
                  <li class="module-item col-span">
                    <a href="{% url "projects_manage" project.slug %}">
                      {{ project.name }}
                      {% with builds=project.builds.count %}
                        {% if builds == 0 %}
                          <span class="right quiet">
                            {% trans "No builds yet" %}
                          </span>
                        {% else %}
                          <span class="right quiet">
                            <span class="build-count">
                              {% if builds == 1 %}
                                {% trans "1 build" %}
                              {% else %}
                                {{ builds }} {% trans "builds" %}
                              {% endif %}
                            </span>
                            {% with build=project.get_latest_build %}
                              {% if build.success %}
                                <span class="build-state build-state-passing">{% trans "passing" %}</span>
                              {% else %}
                                <span class="build-state build-state-failing">{% trans "failing" %}</span>
                              {% endif %}
                            {% endwith %}
                          </span>
                        {% endif %}
                      {% endwith %}
                    </a>
                  </li>
                {% endfor %}
              </ul>

            </div>
          </div>
        </div>
      </div>

    {% else %}

      <!-- BEGIN onboard import project -->
      <div class="module onboard onboard-import-project">
        <h2>Ready to share your documentation{% if request.user.first_name %}, {{ request.user.first_name }}{% endif %}?</h2>

        {% with getting_started_url="http://docs.readthedocs.org/en/latest/getting_started.html" %}
          <form method="get" action="{{ projects_import_url }}">
            <p>
              {% blocktrans %}
                You don't have any projects yet, but you can start building documentation by importing one.
                Not sure how to start documenting your project?
                Check out the <a href="{{ getting_started_url }}">Getting Started Guide</a> to learn how.
              {% endblocktrans %}
            </p>

            <input type="submit" value="Import a Project" />
          </form>
        {% endwith %}
      </div>
      <!-- END onboard import project -->

    {% endif %}
  </div>
  <!-- END your projects list -->

  <!-- BEGIN project side bar -->
  <div class="col-minor project-dashboard-right">

    <div class="module onboard onbard-accounts">

      {% if request.user.socialaccount_set.count == 0 %}
        <h3>Connect your Accounts</h3>

        <p>
          {% blocktrans %}
            Have a Github account? Connect your account and import your existing projects automatically.
          {% endblocktrans %}
        </p>

        <form method="get" action="{{ social_accounts }}">
          <input type="submit" value="Connect to Github" />
        </form>
      </div>
    {% endif %}

    <div class="module info info-docs">
      <p>
        Check out the <a href="http://docs.readthedocs.org/en/latest/index.html">documentation for Read the Docs</a>.
        It contains lots of information about how to get the most out of RTD.
      </p>
    </div>
  </div>
  <!-- END project side bar -->

  {% comment %}
  {% if bookmark_list %}
  <!-- BEGIN marks list -->
  <div class="module">
    <div class="module-wrapper">
      <div class="module-header">
        <h3>{% trans "Recently Bookmarked Docs" %} <span class="small_head"><a href="{% url "user_bookmarks" %}">{% trans "(All My Bookmarks)" %}</a></span></h3>
      </div>

      <div class="module-list">
        <div class="module-list-wrapper">
          <ul>
            {% include "core/bookmark_list_detailed.html" %}
          </ul>
        </div>
      </div>

    </div>
  </div>
  <!-- END marks list -->
  {% endif %}
  {% endcomment %}

{% endblock %}<|MERGE_RESOLUTION|>--- conflicted
+++ resolved
@@ -9,26 +9,6 @@
 {% block content %}
   {% url "projects_import" as projects_import_url %}
   {% url "socialaccount_connections" as social_accounts %}
-
-<<<<<<< HEAD
-          <!-- BEGIN your projects list -->
-          {% if project_list %}
-          <div class="module">
-            <div class="module-wrapper">
-
-              <p class="empty">
-              {% blocktrans with url="http://docs.readthedocs.org/en/latest/index.html" %}
-              Check out the <a href="{{ url }}">documentation for Read the Docs</a>. It contains lots of information about how to get the most out of RTD.
-              {% endblocktrans %}
-              </p>
-
-              {% if filter|length > 0 %}
-
-                <div class="module-header">
-                  <h3>{% trans "Important Versions" %}</h3>
-                </div>
-=======
->>>>>>> 80184740
 
   <!-- BEGIN your projects list -->
   <div class="col-major project-dashboard-right">
