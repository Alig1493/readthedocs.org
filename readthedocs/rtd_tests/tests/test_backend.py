--- conflicted
+++ resolved
@@ -107,12 +107,6 @@
         repo = self.project.vcs_repo()
         repo.checkout('submodule')
         self.assertTrue(repo.are_submodules_valid())
-<<<<<<< HEAD
-
-        with self.assertRaises(RepositoryError) as e:
-            repo.checkout('invalidsubmodule')
-            self.assertEqual(e.msg, RepositoryError.INVALID_SUBMODULES)
-=======
         repo.checkout('relativesubmodule')
         self.assertTrue(repo.are_submodules_valid())
 
@@ -122,7 +116,6 @@
             repo.checkout('invalidsubmodule')
             self.assertEqual(e.msg, RepositoryError.INVALID_SUBMODULES)
 
->>>>>>> 12e5c129
 
 class TestHgBackend(RTDTestCase):
     def setUp(self):
