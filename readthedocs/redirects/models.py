"""Django models for the redirects app."""

from __future__ import absolute_import
from builtins import object
from django.db import models
from django.utils.encoding import python_2_unicode_compatible
from django.utils.translation import ugettext
from django.utils.translation import ugettext_lazy as _
import logging
import re

from readthedocs.core.resolver import resolve_path
from readthedocs.projects.models import Project
from .managers import RedirectManager


log = logging.getLogger(__name__)


HTTP_STATUS_CHOICES = (
    (301, _('301 - Permanent Redirect')),
    (302, _('302 - Temporary Redirect')),
)

STATUS_CHOICES = (
    (True, _('Active')),
    (False, _('Inactive')),
)

TYPE_CHOICES = (
    ('prefix', _('Prefix Redirect')),
    ('page', _('Page Redirect')),
    ('exact', _('Exact Redirect')),
    ('sphinx_html', _('Sphinx HTMLDir -> HTML')),
    ('sphinx_htmldir', _('Sphinx HTML -> HTMLDir')),
    # ('advanced', _('Advanced')),
)

from_url_helptext = _('Absolute path, excluding the domain. '
                      'Example: <b>/docs/</b>  or <b>/install.html</b>'
                      )
to_url_helptext = _('Absolute or relative URL. Examples: '
                    '<b>/tutorial/install.html</b>'
                    )
redirect_type_helptext = _('The type of redirect you wish to use.')


@python_2_unicode_compatible
class Redirect(models.Model):

    """A HTTP redirect associated with a Project."""

    project = models.ForeignKey(Project, verbose_name=_('Project'),
                                related_name='redirects')

    redirect_type = models.CharField(_('Redirect Type'), max_length=255, choices=TYPE_CHOICES,
                                     help_text=redirect_type_helptext)

    from_url = models.CharField(_('From URL'), max_length=255,
                                db_index=True, help_text=from_url_helptext, blank=True)

    to_url = models.CharField(_('To URL'), max_length=255,
                              db_index=True, help_text=to_url_helptext, blank=True)

    http_status = models.SmallIntegerField(_('HTTP Status'),
                                           choices=HTTP_STATUS_CHOICES,
                                           default=301)
    status = models.BooleanField(choices=STATUS_CHOICES, default=True)

    create_dt = models.DateTimeField(auto_now_add=True)
    update_dt = models.DateTimeField(auto_now=True)

    objects = RedirectManager()

    class Meta(object):
        verbose_name = _('redirect')
        verbose_name_plural = _('redirects')
        ordering = ('-update_dt',)

    def __str__(self):
        redirect_text = '{type}: {from_to_url}'
        if self.redirect_type in ['prefix', 'page', 'exact']:
            return redirect_text.format(
                type=self.get_redirect_type_display(),
                from_to_url=self.get_from_to_url_display()
            )
        return ugettext('Redirect: {}'.format(
            self.get_redirect_type_display())
        )

    def get_from_to_url_display(self):
        if self.redirect_type in ['prefix', 'page', 'exact']:
            from_url = self.from_url
            to_url = self.to_url
            if self.redirect_type == 'prefix':
                to_url = '/{lang}/{version}/'.format(
                    lang=self.project.language,
                    version=self.project.default_version
                )
            return '{from_url} -> {to_url}'.format(
                from_url=from_url,
                to_url=to_url
            )
        return ''

    def get_full_path(self, filename, language=None, version_slug=None):
        """
        Return a full path for a given filename.

        This will include version and language information. No protocol/domain
        is returned.
        """
        # Handle explicit http redirects
        if re.match('^https?://', filename):
            return filename

        return resolve_path(
            project=self.project, language=language,
            version_slug=version_slug, filename=filename
        )

    def get_redirect_path(self, path, language=None, version_slug=None):
        method = getattr(self, 'redirect_{type}'.format(
            type=self.redirect_type))
        return method(path, language=language, version_slug=version_slug)

    def redirect_prefix(self, path, language=None, version_slug=None):
        if path.startswith(self.from_url):
            log.debug('Redirecting %s', self)
            cut_path = re.sub('^%s' % self.from_url, '', path)
            to = self.get_full_path(
                filename=cut_path,
                language=language,
                version_slug=version_slug)
            return to

    def redirect_page(self, path, language=None, version_slug=None):
        if path == self.from_url:
            log.debug('Redirecting %s', self)
            to = self.get_full_path(
                filename=self.to_url.lstrip('/'),
                language=language,
                version_slug=version_slug)
            return to

    def redirect_exact(self, path, language=None, version_slug=None):
<<<<<<< HEAD
        if language and version_slug:
            # reconstruct the full path for an exact redirect
            full_path = '/{language}/{version_slug}/{path}'.format(
                language=language,
                version_slug=version_slug,
                path=path.lstrip('/'),
            )
=======
        full_path = path
        if language and version_slug:
            # reconstruct the full path for an exact redirect
            full_path = self.get_full_path(path, language, version_slug)
>>>>>>> 145390a9
        if full_path == self.from_url:
            log.debug('Redirecting %s', self)
            return self.to_url
        # Handle full sub-level redirects
        if '$rest' in self.from_url:
            match = self.from_url.split('$rest')[0]
            if path.startswith(match):
                cut_path = re.sub('^%s' % match, self.to_url, path)
                return cut_path

    def redirect_sphinx_html(self, path, language=None, version_slug=None):
        for ending in ['/', '/index.html']:
            if path.endswith(ending):
                log.debug('Redirecting %s', self)
                path = path[1:]  # Strip leading slash.
                to = re.sub(ending + '$', '.html', path)
                return self.get_full_path(
                    filename=to,
                    language=language,
                    version_slug=version_slug)

    def redirect_sphinx_htmldir(self, path, language=None, version_slug=None):
        if path.endswith('.html'):
            log.debug('Redirecting %s', self)
            path = path[1:]  # Strip leading slash.
            to = re.sub('.html$', '/', path)
            return self.get_full_path(
                filename=to,
                language=language,
                version_slug=version_slug)<|MERGE_RESOLUTION|>--- conflicted
+++ resolved
@@ -144,20 +144,10 @@
             return to
 
     def redirect_exact(self, path, language=None, version_slug=None):
-<<<<<<< HEAD
-        if language and version_slug:
-            # reconstruct the full path for an exact redirect
-            full_path = '/{language}/{version_slug}/{path}'.format(
-                language=language,
-                version_slug=version_slug,
-                path=path.lstrip('/'),
-            )
-=======
         full_path = path
         if language and version_slug:
             # reconstruct the full path for an exact redirect
             full_path = self.get_full_path(path, language, version_slug)
->>>>>>> 145390a9
         if full_path == self.from_url:
             log.debug('Redirecting %s', self)
             return self.to_url
