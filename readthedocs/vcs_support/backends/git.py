# -*- coding: utf-8 -*-
"""Git-related utilities."""

from __future__ import (
    absolute_import, division, print_function, unicode_literals)

import csv
import logging
import os
import re

import git
from builtins import str
from django.core.exceptions import ValidationError
from git.exc import BadName
from six import PY2, StringIO

from readthedocs.config import ALL
from readthedocs.projects.exceptions import RepositoryError
from readthedocs.projects.validators import validate_submodule_url
from readthedocs.vcs_support.base import BaseVCS, VCSVersion

log = logging.getLogger(__name__)


class Backend(BaseVCS):

    """Git VCS backend."""

    supports_tags = True
    supports_branches = True
    supports_submodules = True
    fallback_branch = 'master'  # default branch

    def __init__(self, *args, **kwargs):
        super(Backend, self).__init__(*args, **kwargs)
        self.token = kwargs.get('token', None)
        self.repo_url = self._get_clone_url()

    def _get_clone_url(self):
        if '://' in self.repo_url:
            hacked_url = self.repo_url.split('://')[1]
            hacked_url = re.sub('.git$', '', hacked_url)
            clone_url = 'https://%s' % hacked_url
            if self.token:
                clone_url = 'https://%s@%s' % (self.token, hacked_url)
                return clone_url
            # Don't edit URL because all hosts aren't the same
            # else:
            #     clone_url = 'git://%s' % (hacked_url)
        return self.repo_url

    def set_remote_url(self, url):
        return self.run('git', 'remote', 'set-url', 'origin', url)

    def update(self):
        # Use checkout() to update repo
        # TODO: See where we call this
        self.checkout()

    def repo_exists(self):
        code, _, _ = self.run('git', 'status', record=False)
        return code == 0

    def are_submodules_available(self, config):
        """Test whether git submodule checkout step should be performed."""
        # TODO remove this after users migrate to a config file
        from readthedocs.projects.models import Feature
        submodules_in_config = (
            config.submodules.exclude != ALL or
            config.submodules.include
        )
        if (self.project.has_feature(Feature.SKIP_SUBMODULES) or
                not submodules_in_config):
            return False

        # Keep compatibility with previous projects
        code, out, _ = self.run('git', 'submodule', 'status', record=False)
        return code == 0 and bool(out)

    def validate_submodules(self, config):
        """
        Returns the submodules and check that its URLs are valid.

        .. note::

           Allways call after `self.are_submodules_available`.

        :returns: tuple(bool, list)

        Returns true if all required submodules URLs are valid.
        Returns a list of all required submodules:
        - Include is `ALL`, returns all submodules avaliable.
        - Include is a list, returns just those.
        - Exclude is `ALL` - this should never happen.
        - Exlude is a list, returns all avaliable submodules
          but those from the list.
        """
        repo = git.Repo(self.working_dir)
        submodules = {
            sub.path: sub
            for sub in repo.submodules
        }

        for sub_path in config.submodules.exclude:
            path = sub_path.rstrip('/')
            if path in submodules:
                del submodules[path]

        if config.submodules.include != ALL and config.submodules.include:
            submodules_include = {}
            for sub_path in config.submodules.include:
                path = sub_path.rstrip('/')
                submodules_include[path] = submodules[path]
            submodules = submodules_include

        for path, submodule in submodules.items():
            try:
                validate_submodule_url(submodule.url)
            except ValidationError:
                return False, []
        return True, submodules.keys()

    def fetch(self):
        code, _, _ = self.run(
            'git', 'fetch', '--tags', '--prune', '--prune-tags',
        )
        if code != 0:
            raise RepositoryError

    def checkout_revision(self, revision=None):
        if not revision:
            branch = self.default_branch or self.fallback_branch
            revision = 'origin/%s' % branch

        code, out, err = self.run('git', 'checkout', '--force', revision)
        if code != 0:
            log.warning("Failed to checkout revision '%s': %s", revision, code)
        return [code, out, err]

    def clone(self):
        """
        Clone the repository.

        .. note::

            Temporarily, we support skipping submodule recursive clone via a
            feature flag. This will eventually be configurable with our YAML
            config.
        """
        # TODO remove with https://github.com/rtfd/readthedocs-build/issues/30
        from readthedocs.projects.models import Feature
        cmd = ['git', 'clone']
        cmd.extend([self.repo_url, '.'])
        code, _, _ = self.run(*cmd)
        if code != 0:
            raise RepositoryError

    @property
    def tags(self):
        versions = []
        repo = git.Repo(self.working_dir)
        for tag in repo.tags:
            try:
                versions.append(VCSVersion(self, str(tag.commit), str(tag)))
            except ValueError as e:
                # ValueError: Cannot resolve commit as tag TAGNAME points to a
                # blob object - use the `.object` property instead to access it
                # This is not a real tag for us, so we skip it
                # https://github.com/rtfd/readthedocs.org/issues/4440
                log.warning('Git tag skipped: %s', tag, exc_info=True)
                continue
        return versions

    @property
    def branches(self):
<<<<<<< HEAD
        repo = git.Repo(self.working_dir)
        versions = []
        for branch in repo.branches:
            verbose_name = branch.name
            if verbose_name.startswith('origin/'):
                verbose_name = verbose_name.replace('origin/', '')
            versions.append(VCSVersion(self, str(branch), verbose_name))
        return versions
=======
        # Only show remote branches
        retcode, stdout, _ = self.run(
            'git',
            'branch',
            '-r',
            record_as_success=True,
        )
        # error (or no branches found)
        if retcode != 0:
            return []
        return self.parse_branches(stdout)

    def parse_branches(self, data):
        """
        Parse output of git branch -r.

        e.g.:

              origin/2.0.X
              origin/HEAD -> origin/master
              origin/develop
              origin/master
              origin/release/2.0.0
              origin/release/2.1.0
        """
        clean_branches = []
        # StringIO below is expecting Unicode data, so ensure that it gets it.
        if not isinstance(data, str):
            data = str(data)
        delimiter = str(' ').encode('utf-8') if PY2 else str(' ')
        raw_branches = csv.reader(StringIO(data), delimiter=delimiter)
        for branch in raw_branches:
            branch = [f for f in branch if f not in ('', '*')]
            # Handle empty branches
            if branch:
                branch = branch[0]
                if branch.startswith('origin/'):
                    verbose_name = branch.replace('origin/', '')
                    if verbose_name in ['HEAD']:
                        continue
                    clean_branches.append(
                        VCSVersion(self, branch, verbose_name))
                else:
                    clean_branches.append(VCSVersion(self, branch, branch))
        return clean_branches
>>>>>>> 0f402317

    @property
    def commit(self):
        _, stdout, _ = self.run('git', 'rev-parse', 'HEAD')
        return stdout.strip()

    def checkout(self, identifier=None):
        self.check_working_dir()

        # Clone or update repository
        if self.repo_exists():
            self.set_remote_url(self.repo_url)
            self.fetch()
        else:
            self.make_clean_working_dir()
            self.clone()

        # Find proper identifier
        if not identifier:
            identifier = self.default_branch or self.fallback_branch

        identifier = self.find_ref(identifier)

        # Checkout the correct identifier for this branch.
        code, out, err = self.checkout_revision(identifier)
        if code != 0:
            return code, out, err

        # Clean any remains of previous checkouts
        self.run('git', 'clean', '-d', '-f', '-f')
        return code, out, err

    def update_submodules(self, config):
        if self.are_submodules_available(config):
            valid, submodules = self.validate_submodules(config)
            if valid:
                self.checkout_submodules(submodules, config)
            else:
                raise RepositoryError(RepositoryError.INVALID_SUBMODULES)

    def checkout_submodules(self, submodules, config):
        """Checkout all repository submodules."""
        self.run('git', 'submodule', 'sync')
        cmd = [
            'git',
            'submodule',
            'update',
            '--init',
            '--force',
        ]
        if config.submodules.recursive:
            cmd.append('--recursive')
        cmd += submodules
        self.run(*cmd)

    def find_ref(self, ref):
        # Check if ref starts with 'origin/'
        if ref.startswith('origin/'):
            return ref

        # Check if ref is a branch of the origin remote
        if self.ref_exists('remotes/origin/' + ref):
            return 'origin/' + ref

        return ref

    def ref_exists(self, ref):
        try:
            r = git.Repo(self.working_dir)
            if r.commit(ref):
                return True
        except (BadName, ValueError):
            return False
        return False

    @property
    def env(self):
        env = super(Backend, self).env
        env['GIT_DIR'] = os.path.join(self.working_dir, '.git')
        # Don't prompt for username, this requires Git 2.3+
        env['GIT_TERMINAL_PROMPT'] = '0'
        return env<|MERGE_RESOLUTION|>--- conflicted
+++ resolved
@@ -174,7 +174,6 @@
 
     @property
     def branches(self):
-<<<<<<< HEAD
         repo = git.Repo(self.working_dir)
         versions = []
         for branch in repo.branches:
@@ -183,53 +182,6 @@
                 verbose_name = verbose_name.replace('origin/', '')
             versions.append(VCSVersion(self, str(branch), verbose_name))
         return versions
-=======
-        # Only show remote branches
-        retcode, stdout, _ = self.run(
-            'git',
-            'branch',
-            '-r',
-            record_as_success=True,
-        )
-        # error (or no branches found)
-        if retcode != 0:
-            return []
-        return self.parse_branches(stdout)
-
-    def parse_branches(self, data):
-        """
-        Parse output of git branch -r.
-
-        e.g.:
-
-              origin/2.0.X
-              origin/HEAD -> origin/master
-              origin/develop
-              origin/master
-              origin/release/2.0.0
-              origin/release/2.1.0
-        """
-        clean_branches = []
-        # StringIO below is expecting Unicode data, so ensure that it gets it.
-        if not isinstance(data, str):
-            data = str(data)
-        delimiter = str(' ').encode('utf-8') if PY2 else str(' ')
-        raw_branches = csv.reader(StringIO(data), delimiter=delimiter)
-        for branch in raw_branches:
-            branch = [f for f in branch if f not in ('', '*')]
-            # Handle empty branches
-            if branch:
-                branch = branch[0]
-                if branch.startswith('origin/'):
-                    verbose_name = branch.replace('origin/', '')
-                    if verbose_name in ['HEAD']:
-                        continue
-                    clean_branches.append(
-                        VCSVersion(self, branch, verbose_name))
-                else:
-                    clean_branches.append(VCSVersion(self, branch, branch))
-        return clean_branches
->>>>>>> 0f402317
 
     @property
     def commit(self):
